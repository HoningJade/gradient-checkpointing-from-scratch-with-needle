--- conflicted
+++ resolved
@@ -13,10 +13,6 @@
 import needle.nn as nn
 from apps.models import *
 import time
-<<<<<<< HEAD
-from tqdm import tqdm
-# device = ndl.cpu()
-=======
 # device = ndl.cpu()
 import matplotlib.pyplot as plt
 def plot_memory(mem):
@@ -31,7 +27,6 @@
   plt.grid(True)
   plt.savefig("memory")
   plt.show()
->>>>>>> a337f9cf
 
 GPUs = GPU.getGPUs()
         
@@ -276,13 +271,6 @@
     else:
         model.eval()
     
-<<<<<<< HEAD
-    nbatch, batch_size = data.shape
-    
-    hidden = None
-    peak_mem = 0
-    for i in tqdm(range(0, nbatch - 1, seq_len)):
-=======
     f = loss_fn()
     avg_loss = []
     avg_acc = 0
@@ -295,7 +283,6 @@
         if opt:
             opt.reset_grad()
         # (l, b), (l * b, )
->>>>>>> a337f9cf
         x, y = ndl.data.get_batch(data, i, seq_len, device=device, dtype=dtype)
 
         batch_size = y.shape[0]
@@ -315,23 +302,6 @@
             opt.reset_grad()
             loss.backward()
             opt.step()
-<<<<<<< HEAD
-
-        losses.append(loss.numpy() * batch_size)
-        correct = np.sum(y_pred.numpy().argmax(axis = 1) == y.numpy())
-        corrects.append(correct)
-        
-        GPUs = GPU.getGPUs()
-        for gpu in GPUs[:1]:
-            print("GPU RAM Free: {0:.0f}MB | Used: {1:.0f}MB | Util {2:3.0f}% | Total {3:.0f}MB".format(gpu.memoryFree, gpu.memoryUsed, gpu.memoryUtil*100, gpu.memoryTotal))
-            peak_mem = max(gpu.memoryUsed, peak_mem)
-    
-    print('peak memory:', peak_mem)
-
-    avg_acc = np.sum(np.array(corrects)) / dataset_size
-    avg_loss = np.sum(np.array(losses)) / dataset_size
-    return avg_acc, avg_loss
-=======
         cnt += b
         avg_loss.append(loss.numpy().item() * b)
         avg_acc += np.sum(y_.numpy().argmax(axis=1) == y.numpy())
@@ -349,7 +319,6 @@
     print('peak memory:', peak_mem)
 
     return avg_acc / cnt, np.sum(avg_loss) / cnt, memo
->>>>>>> a337f9cf
     # END YOUR SOLUTION
 
 
@@ -380,11 +349,7 @@
     for e in range(n_epochs):
         print("epoch: ", e)
         start = time.time()
-<<<<<<< HEAD
-        avg_acc, avg_loss = epoch_general_ptb(
-=======
         avg_acc, avg_loss, memo = epoch_general_ptb(
->>>>>>> a337f9cf
             data=data,
             model=model,
             seq_len=seq_len,
@@ -395,15 +360,8 @@
             dtype=dtype,
         )
         end = time.time()
-<<<<<<< HEAD
         print("The time of execution of above program is :",
       (end-start), "s")
-=======
-        # print(f"peak:{torch.cuda.memory_stats(torch.device('cuda:0'))['active.all.peak']}")
-        print("The time of execution of above program is :",
-      (end-start) * 10**3, "ms")
-        plot_memory(memo)
->>>>>>> a337f9cf
     return avg_acc, avg_loss
     # END YOUR SOLUTION
 
